--- conflicted
+++ resolved
@@ -5,9 +5,7 @@
 
 from visualtorch.graph import graph_view
 from visualtorch.layered import layered_view
-<<<<<<< HEAD
 from visualtorch.lenet import lenet_view
-=======
->>>>>>> 09f26c68
+
 
 __all__ = ["layered_view", "graph_view", "lenet_view"]